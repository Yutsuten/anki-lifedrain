'''
Anki Add-on: Life Drain
Add a bar that is reduced as time passes. Completing reviews recovers life.

**
Some of the code (progress bar) used here was originally done by Glutanimate,
from the Addon Progress Bar. So I copied the copyright from that Addon and
appended my name.
**

Copyright:  (c) Unknown author (nest0r/Ja-Dark?) 2017
            (c) SebastienGllmt 2017 <https://github.com/SebastienGllmt/>
            (c) Glutanimate 2017 <https://glutanimate.com/>
            (c) Yutsuten 2018 <https://github.com/Yutsuten>
License: GNU AGPLv3 or later <https://www.gnu.org/licenses/agpl.html>
'''

from anki.hooks import addHook, runHook, wrap
from anki.sched import Scheduler
from anki.collection import _Collection
from aqt import qt, mw, forms, appVersion
from aqt.progress import ProgressManager
from aqt.reviewer import Reviewer
from aqt.deckconf import DeckConf
from aqt.dyndeckconf import DeckConf as FiltDeckConf
from aqt.preferences import Preferences
from aqt.editcurrent import EditCurrent


POSITION_OPTIONS = ['Top', 'Bottom']
STYLE_OPTIONS = [
    'Default', 'Cde', 'Cleanlooks', 'Fusion', 'Gtk', 'Macintosh',
    'Motif', 'Plastique', 'Windows', 'Windows Vista', 'Windows XP'
]
TEXT_FORMAT = [
    {'text': 'None'},
    {'text': 'current/total (XX%)', 'format': '%v/%m (%p%)'},
    {'text': 'current/total', 'format': '%v/%m'},
    {'text': 'current', 'format': '%v'},
    {'text': 'XX%', 'format': '%p%'},
    {'text': 'mm:ss', 'format': 'mm:ss'}
]
TEXT_OPTIONS = []
for text_format in TEXT_FORMAT:
    TEXT_OPTIONS.append(text_format['text'])

DEFAULTS = {
    'maxLife': 120,
    'recover': 5,
    'barPosition': POSITION_OPTIONS.index('Bottom'),
    'barHeight': 15,
    'barBgColor': '#f3f3f2',
    'barFgColor': '#489ef6',
    'barBorderRadius': 0,
    'barText': 0,
    'barTextColor': '#000',
    'barStyle': STYLE_OPTIONS.index('Default')
}


# Saving data inside a class to access it as lifeDrain.config
class LifeDrain(object):  # pylint: disable=too-few-public-methods
    '''
    Contains the state of the life drain.
    '''
    config = {}
    deckBarManager = None
    timer = None
    status = {
        'reviewed': False,
        'newCardState': False,
        'screen': None
    }


# Variable with the state the life drain
# Pylint complains that it is a constant, so I disabled this check
lifeDrain = LifeDrain()  # pylint: disable=invalid-name


# Allowed this method to use global statement, as I don't see any other
# way to access my variables inside the methods extended from Anki.
# Adding new parameters to those methods is not possible, and cannot use
# classes because it adds a parameter 'self' to the methods
def getLifeDrain():
    '''
    Gets the state of the life drain.
    '''
    global lifeDrain  # pylint: disable=invalid-name,global-statement

    if mw.col is not None:
        # Create deckBarManager, should run only once
        if lifeDrain.deckBarManager is None:
            config = {
                'position': mw.col.conf.get('barPosition', DEFAULTS['barPosition']),
                'progressBarStyle': {
                    'height': mw.col.conf.get('barHeight', DEFAULTS['barHeight']),
                    'backgroundColor': mw.col.conf.get(
                        'barBgColor', DEFAULTS['barBgColor']),
                    'foregroundColor': mw.col.conf.get(
                        'barFgColor', DEFAULTS['barFgColor']),
                    'borderRadius': mw.col.conf.get(
                        'barBorderRadius', DEFAULTS['barBorderRadius']),
                    'text': mw.col.conf.get('barText', DEFAULTS['barText']),
                    'textColor': mw.col.conf.get('barTextColor', DEFAULTS['barTextColor']),
                    'customStyle': mw.col.conf.get('barStyle', DEFAULTS['barStyle'])
                }
            }
            progressBar = AnkiProgressBar(config, DEFAULTS['maxLife'])
            progressBar.hide()
            lifeDrain.deckBarManager = DeckProgressBarManager(progressBar)

        # Keep deck list always updated
        for deckId in mw.col.decks.allIds():
            lifeDrain.deckBarManager.addDeck(deckId, mw.col.decks.confForDid(deckId))

    return lifeDrain


def guiSettingsSetupLayout(widget):
    '''
    Sets up the layout used for the menus used in Life Drain.
    '''
    layout = qt.QGridLayout(widget)
    layout.setColumnStretch(0, 2)
    layout.setColumnStretch(1, 4)
    layout.setColumnStretch(2, 3)
    layout.setColumnStretch(3, 2)
    layout.setColumnMinimumWidth(2, 50)
    return layout


def createLabel(self, row, text):
    '''
    Creates a label that occupies the whole line and wraps if it is too big.
    '''
    label = qt.QLabel(text)
    label.setWordWrap(True)
    self.lifeDrainLayout.addWidget(label, row, 0, 1, 4)


def createComboBox(self, row, cbName, labelText, options):
    '''
    Creates a combo box with the specified label and options.
    '''
    label = qt.QLabel(labelText)
    setattr(self, cbName, qt.QComboBox(self.lifeDrainWidget))
    for option in options:
        getattr(self, cbName).addItem(option)
    self.lifeDrainLayout.addWidget(label, row, 0)
    self.lifeDrainLayout.addWidget(getattr(self, cbName), row, 2, 1, 2)


def createSpinBox(self, row, sbName, labelText, valRange):
    '''
    Creates a spin box with the specified label and range.
    '''
    label = qt.QLabel(labelText)
    setattr(self, sbName, qt.QSpinBox(self.lifeDrainWidget))
    getattr(self, sbName).setRange(valRange[0], valRange[1])
    self.lifeDrainLayout.addWidget(label, row, 0)
    self.lifeDrainLayout.addWidget(getattr(self, sbName), row, 2, 1, 2)


def createColorSelect(self, row, csName, labelText):
    '''
    Creates a color select with the specified label.
    '''
    label = qt.QLabel(labelText)
    selectButton = qt.QPushButton('Select')
    csPreviewName = '%sPreview' % csName
    csDialogName = '%sDialog' % csName
    setattr(self, csPreviewName, qt.QLabel(''))
    setattr(self, csDialogName, qt.QColorDialog(selectButton))
    selectButton.pressed.connect(
        lambda: selectColorDialog(getattr(self, csDialogName), getattr(self, csPreviewName))
    )
    self.lifeDrainLayout.addWidget(label, row, 0)
    self.lifeDrainLayout.addWidget(selectButton, row, 2)
    self.lifeDrainLayout.addWidget(getattr(self, csPreviewName), row, 3)


def fillRemainingSpace(self, row):
    '''
    Fills the remaining space, so what comes after this is in the bottom.
    '''
    spacer = qt.QSpacerItem(
        1, 1, qt.QSizePolicy.Minimum, qt.QSizePolicy.Expanding
    )
    self.lifeDrainLayout.addItem(spacer, row, 0)


def globalSettingsLifeDrainTabUi(self, Preferences):
    '''
    Appends LifeDrain tab to Global Settings dialog.
    '''
    self.lifeDrainWidget = qt.QWidget()
    self.lifeDrainLayout = guiSettingsSetupLayout(self.lifeDrainWidget)
    row = 0
    createLabel(self, row, '<b>Life Drain Bar style</b>')
    row += 1
    createComboBox(self, row, 'positionList', 'Position', POSITION_OPTIONS)
    row += 1
    createSpinBox(self, row, 'heightInput', 'Height', [1, 40])
    row += 1
    createColorSelect(self, row, 'bgColor', 'Background color')
    row += 1
    createColorSelect(self, row, 'fgColor', 'Foreground color')
    row += 1
    createSpinBox(self, row, 'borderRadiusInput', 'Border radius', [0, 20])
    row += 1
    createComboBox(self, row, 'textList', 'Text', TEXT_OPTIONS)
    row += 1
    createColorSelect(self, row, 'textColor', 'Text color')
    row += 1
    createComboBox(self, row, 'styleList', 'Style*', STYLE_OPTIONS)
    row += 1
    createLabel(
        self, row,
        ' * Please keep in mind that some styles may not work well in some platforms!'
    )
    row += 1
    fillRemainingSpace(self, row)
    self.tabWidget.addTab(self.lifeDrainWidget, 'Life Drain')


def selectColorDialog(qColorDialog, previewLabel):
    '''
    Shows the select color dialog and updates the preview color in settings.
    '''
    if qColorDialog.exec_():
        previewLabel.setStyleSheet(
            'QLabel { background-color: %s; }'
            % qColorDialog.currentColor().name()
        )


def globalLoadConf(self, mw):
    '''
    Loads LifeDrain global configurations.
    '''
    conf = self.mw.col.conf
    self.form.positionList.setCurrentIndex(
        conf.get('barPosition', DEFAULTS['barPosition'])
    )
    self.form.heightInput.setValue(
        conf.get('barHeight', DEFAULTS['barHeight'])
    )

    self.form.bgColorDialog.setCurrentColor(
        qt.QColor(conf.get('barBgColor', DEFAULTS['barBgColor']))
    )
    self.form.bgColorPreview.setStyleSheet(
        'QLabel { background-color: %s; }'
        % self.form.bgColorDialog.currentColor().name()
    )

    self.form.fgColorDialog.setCurrentColor(
        qt.QColor(conf.get('barFgColor', DEFAULTS['barFgColor']))
    )
    self.form.fgColorPreview.setStyleSheet(
        'QLabel { background-color: %s; }'
        % self.form.fgColorDialog.currentColor().name()
    )

    self.form.borderRadiusInput.setValue(
        conf.get('barBorderRadius', DEFAULTS['barBorderRadius'])
    )

    self.form.textList.setCurrentIndex(
        conf.get('barText', DEFAULTS['barText'])
    )

    self.form.textColorDialog.setCurrentColor(
        qt.QColor(conf.get('barTextColor', DEFAULTS['barTextColor']))
    )
    self.form.textColorPreview.setStyleSheet(
        'QLabel { background-color: %s; }'
        % self.form.textColorDialog.currentColor().name()
    )

    self.form.styleList.setCurrentIndex(
        conf.get('barStyle', DEFAULTS['barStyle'])
    )


def globalSaveConf(self):
    '''
    Saves LifeDrain global configurations.
    '''
    lifeDrain = getLifeDrain()

    conf = self.mw.col.conf
    conf['barPosition'] = self.form.positionList.currentIndex()
    conf['barHeight'] = self.form.heightInput.value()
    conf['barBgColor'] = self.form.bgColorDialog.currentColor().name()
    conf['barFgColor'] = self.form.fgColorDialog.currentColor().name()
    conf['barBorderRadius'] = self.form.borderRadiusInput.value()
    conf['barText'] = self.form.textList.currentIndex()
    conf['barTextColor'] = self.form.textColorDialog.currentColor().name()
    conf['barStyle'] = self.form.styleList.currentIndex()

    # Create new instance of the bar with new configurations
    config = {
        'position': conf.get('barPosition', DEFAULTS['barPosition']),
        'progressBarStyle': {
            'height': conf.get('barHeight', DEFAULTS['barHeight']),
            'backgroundColor': conf.get('barBgColor', DEFAULTS['barBgColor']),
            'foregroundColor': conf.get('barFgColor', DEFAULTS['barFgColor']),
            'borderRadius': conf.get(
                'barBorderRadius', DEFAULTS['barBorderRadius']),
            'text': conf.get('barText', DEFAULTS['barText']),
            'textColor': conf.get('barTextColor', DEFAULTS['barTextColor']),
            'customStyle': conf.get('barStyle', DEFAULTS['barStyle'])
        }
    }
    progressBar = AnkiProgressBar(config, 100)
    lifeDrain.deckBarManager.updateAnkiProgressBar(progressBar)


def deckSettingsLifeDrainTabUi(self, Dialog):
    '''
    Appends a new tab to deck settings dialog.
    '''
    self.lifeDrainWidget = qt.QWidget()
    self.lifeDrainLayout = guiSettingsSetupLayout(self.lifeDrainWidget)
    row = 0
    createLabel(
        self, row,
        'The <b>maximum life</b> is the time in seconds for the life bar go '
        'from full to empty.\n<b>Recover</b> is the time in seconds that is '
        'recovered after answering a card.'
    )
    row += 1
    createSpinBox(self, row, 'maxLifeInput', 'Maximum life', [1, 10000])
    row += 1
    createSpinBox(self, row, 'recoverInput', 'Recover', [0, 1000])
    row += 1
    createSpinBox(self, row, 'currentValueInput', 'Current life', [0, 10000])
    row += 1
    fillRemainingSpace(self, row)
    self.tabWidget.addTab(self.lifeDrainWidget, 'Life Drain')


def loadDeckConf(self):
    '''
    Loads LifeDrain deck configurations.
    '''
    lifeDrain = getLifeDrain()

    self.conf = self.mw.col.decks.confForDid(self.deck['id'])
    self.form.maxLifeInput.setValue(
        self.conf.get('maxLife', DEFAULTS['maxLife'])
    )
    self.form.recoverInput.setValue(
        self.conf.get('recover', DEFAULTS['recover'])
    )
    self.form.currentValueInput.setValue(
        lifeDrain.deckBarManager.getDeckConf(self.deck['id'])['currentValue']
    )


def saveDeckConf(self):
    '''
    Saves LifeDrain deck configurations.
    '''
    lifeDrain = getLifeDrain()

    self.conf['maxLife'] = self.form.maxLifeInput.value()
    self.conf['recover'] = self.form.recoverInput.value()
    self.conf['currentValue'] = self.form.currentValueInput.value()
    lifeDrain.deckBarManager.setDeckConf(self.deck['id'], self.conf)


def customStudyLifeDrainUi(self, Dialog):
    '''
    Adds LifeDrain configurations to custom study dialog.
    '''
    self.lifeDrainWidget = qt.QGroupBox('Life Drain')
    self.lifeDrainLayout = guiSettingsSetupLayout(self.lifeDrainWidget)
    row = 0
    createSpinBox(self, row, 'maxLifeInput', 'Maximum life', [1, 10000])
    row += 1
    createSpinBox(self, row, 'recoverInput', 'Recover', [0, 1000])
    row += 1
    createSpinBox(self, row, 'currentValueInput', 'Current life', [0, 10000])
    row += 1
    index = 2 if appVersion.startswith('2.0') else 3
    self.verticalLayout.insertWidget(index, self.lifeDrainWidget)


forms.preferences.Ui_Preferences.setupUi = wrap(
    forms.preferences.Ui_Preferences.setupUi, globalSettingsLifeDrainTabUi
)
Preferences.__init__ = wrap(Preferences.__init__, globalLoadConf)
Preferences.accept = wrap(Preferences.accept, globalSaveConf, 'before')


forms.dconf.Ui_Dialog.setupUi = wrap(
    forms.dconf.Ui_Dialog.setupUi, deckSettingsLifeDrainTabUi
)
DeckConf.loadConf = wrap(DeckConf.loadConf, loadDeckConf)
DeckConf.saveConf = wrap(DeckConf.saveConf, saveDeckConf, 'before')


forms.dyndconf.Ui_Dialog.setupUi = wrap(
    forms.dyndconf.Ui_Dialog.setupUi, customStudyLifeDrainUi
)
FiltDeckConf.loadConf = wrap(FiltDeckConf.loadConf, loadDeckConf)
FiltDeckConf.saveConf = wrap(FiltDeckConf.saveConf, saveDeckConf, 'before')


class AnkiProgressBar(object):
    '''
    Creates and manages a Progress Bar in Anki.
    '''
    _qProgressBar = None
    _maxValue = 1
    _currentValue = 1
    _textFormat = ''

    def __init__(self, config, maxValue):
        self._qProgressBar = qt.QProgressBar()
        self.setMaxValue(maxValue)
        self.resetBar()
        self.setStyle(config['progressBarStyle'])
        self._dockAt(config['position'])

    def show(self):
        '''
        Shows the progress bar.
        '''
        self._qProgressBar.show()

    def hide(self):
        '''
        Hides the progress bar.
        '''
        self._qProgressBar.hide()

    def resetBar(self):
        '''
        Resets bar, setting current value to maximum.
        '''
        self._currentValue = self._maxValue
        self._validateUpdateCurrentValue()
        if self._textFormat == 'mm:ss':
            self._updateTimerText()

    def setMaxValue(self, maxValue):
        '''
        Sets the maximum value for the bar.
        '''
        self._maxValue = maxValue
        if self._maxValue <= 0:
            self._maxValue = 1
        self._qProgressBar.setRange(0, self._maxValue)

    def setCurrentValue(self, currentValue):
        '''
        Sets the current value for the bar.
        '''
        self._currentValue = currentValue
        self._validateUpdateCurrentValue()
        if self._textFormat == 'mm:ss':
            self._updateTimerText()

    def incCurrentValue(self, increment):
        '''
        Increments the current value of the bar.
        Negative values will decrement.
        '''
        self._currentValue += increment
        self._validateUpdateCurrentValue()
        if self._textFormat == 'mm:ss':
            self._updateTimerText()

    def getCurrentValue(self):
        '''
        Gets the current value of the bar.
        '''
        return self._currentValue

    def setStyle(self, options):
        '''
        Sets the style of the bar.
        '''
        self._qProgressBar.setTextVisible(options['text'] != 0)  # 0 is the index of None
        textFormat = TEXT_FORMAT[options['text']]
        if 'format' in textFormat:
            self._textFormat = textFormat['format']
            self._qProgressBar.setFormat(textFormat['format'])

        customStyle = STYLE_OPTIONS[options['customStyle']] \
            .replace(' ', '').lower()
        if customStyle != 'default':
            palette = qt.QPalette()
            palette.setColor(
                qt.QPalette.Base, qt.QColor(options['backgroundColor'])
            )
            palette.setColor(
                qt.QPalette.Highlight, qt.QColor(options['foregroundColor'])
            )
            palette.setColor(
                qt.QPalette.Button, qt.QColor(options['backgroundColor'])
            )
            palette.setColor(
                qt.QPalette.Window, qt.QColor(options['backgroundColor'])
            )

            self._qProgressBar.setStyle(qt.QStyleFactory.create(customStyle))
            self._qProgressBar.setPalette(palette)
            self._qProgressBar.setStyleSheet(
                '''
                QProgressBar {
                    max-height: %spx;
                }
                '''
                % (
                    options['height'],
                )
            )
        else:
            self._qProgressBar.setStyleSheet(
                '''
                QProgressBar {
                    text-align:center;
                    background-color: %s;
                    border-radius: %dpx;
                    max-height: %spx;
                    color: %s;
                }
                QProgressBar::chunk {
                    background-color: %s;
                    margin: 0px;
                    border-radius: %dpx;
                }
                '''
                % (
                    options['backgroundColor'],
                    options['borderRadius'],
                    options['height'],
                    options['textColor'],
                    options['foregroundColor'],
                    options['borderRadius']
                )
            )

    def _validateUpdateCurrentValue(self):
        '''
        When updating current value, makes sure that the value is [0; max].
        '''
        if self._currentValue > self._maxValue:
            self._currentValue = self._maxValue
        elif self._currentValue < 0:
            self._currentValue = 0
        self._qProgressBar.setValue(self._currentValue)

    def _updateTimerText(self):
        minutes = int(self._currentValue / 60)
        seconds = int(self._currentValue % 60)
        self._qProgressBar.setFormat('{0:01d}:{1:02d}'.format(minutes, seconds))

    def _dockAt(self, place):
        '''
        Docks the bar at the specified place in the Anki window.
        '''
        place = POSITION_OPTIONS[place]

        if place not in POSITION_OPTIONS:
            place = DEFAULTS['barPosition']

        if place == 'Top':
            dockArea = qt.Qt.TopDockWidgetArea
        elif place == 'Bottom':
            dockArea = qt.Qt.BottomDockWidgetArea

        self._dock = qt.QDockWidget()
        tWidget = qt.QWidget()
        self._dock.setWidget(self._qProgressBar)
        self._dock.setTitleBarWidget(tWidget)

        existingWidgets = [
            widget for widget in mw.findChildren(qt.QDockWidget)
            if mw.dockWidgetArea(widget) == dockArea
        ]
        if not existingWidgets:
            mw.addDockWidget(dockArea, self._dock)
        else:
            mw.setDockNestingEnabled(True)
            mw.splitDockWidget(existingWidgets[0], self._dock, qt.Qt.Vertical)
        mw.web.setFocus()

    def __del__(self):
        self._dock.close()


class DeckProgressBarManager(object):
    '''
    Allow using the same instance of AnkiProgressBar with different
    configuration and currentValue for each deck.
    '''
    _ankiProgressBar = None
    _barInfo = {}
    _currentDeck = None
    _gameOver = False

    def __init__(self, ankiProgressBar):
        self._ankiProgressBar = ankiProgressBar

    def addDeck(self, deckId, conf):
        '''
        Adds a deck to the manager.
        '''
        if str(deckId) not in self._barInfo:
            self._barInfo[str(deckId)] = {
                'maxValue': conf.get('maxLife', DEFAULTS['maxLife']),
                'currentValue': conf.get('maxLife', DEFAULTS['maxLife']),
                'recoverValue': conf.get('recover', DEFAULTS['recover'])
            }

    def setDeck(self, deckId):
        '''
        Sets the current deck.
        '''
        if deckId:
            self._currentDeck = str(deckId)
            self._ankiProgressBar.setMaxValue(
                self._barInfo[self._currentDeck]['maxValue']
            )
            self._ankiProgressBar.setCurrentValue(
                self._barInfo[self._currentDeck]['currentValue']
            )
        else:
            self._currentDeck = None

    def getDeckConf(self, deckId):
        '''
        Get the settings and state of a deck.
        '''
        return self._barInfo[str(deckId)]

    def setDeckConf(self, deckId, conf):
        '''
        Updates deck's current state.
        '''
        maxLife = conf.get('maxLife', DEFAULTS['maxLife'])
        recover = conf.get('recover', DEFAULTS['recover'])
        currentValue = conf.get('currentValue', DEFAULTS['maxLife'])
        if currentValue > maxLife:
            currentValue = maxLife

        self._barInfo[str(deckId)]['maxValue'] = maxLife
        self._barInfo[str(deckId)]['recoverValue'] = recover
        self._barInfo[str(deckId)]['currentValue'] = currentValue

    def updateAnkiProgressBar(self, ankiProgressBar):
        '''
        Updates the AnkiProgressBar instance.
        '''
        del self._ankiProgressBar
        self._ankiProgressBar = ankiProgressBar

    def recover(self, increment=True, value=None):
        '''
        Abstraction for recovering life, increments the bar if increment is True (default).
        '''
        multiplier = 1
        if not increment:
            multiplier = -1
        if value is None:
            value = self._barInfo[self._currentDeck]['recoverValue']
<<<<<<< HEAD
=======

>>>>>>> 089aa5fa
        self._ankiProgressBar.incCurrentValue(multiplier * value)

        life = self._ankiProgressBar.getCurrentValue()
        self._barInfo[self._currentDeck]['currentValue'] = life
        if life == 0 and not self._gameOver:
            self._gameOver = True
            runHook('LifeDrain.gameOver')
        elif life > 0:
            self._gameOver = False

    def barVisible(self, visible):
        '''
        Sets the visibility of the Progress Bar
        '''
        if visible:
            self._ankiProgressBar.show()
        else:
            self._ankiProgressBar.hide()


# Remove separator strip
SEPARATOR_STRIP_CSS = 'QMainWindow::separator { width: 0px; height: 0px; }'
try:
    import Night_Mode
    Night_Mode.nm_css_menu += SEPARATOR_STRIP_CSS
    if not Night_Mode.nm_state_on:
        mw.setStyleSheet(SEPARATOR_STRIP_CSS)
except ImportError:
    mw.setStyleSheet(SEPARATOR_STRIP_CSS)


def onEdit(*args):
    '''
    Updates reviewed status to False when user goes to edit mode.
    '''
    lifeDrain = getLifeDrain()
    lifeDrain.status['reviewed'] = False


def timerTrigger():
    '''
    When a second passed, this function is triggered.
    It decrements the bar by 1 unit.
    '''
    lifeDrain = getLifeDrain()
    lifeDrain.deckBarManager.recover(False, 1)


def afterStateChange(state, oldState):
    '''
    Called when user alternates between deckBrowser, overview, review screens.
    It updates some variables and shows/hides the bar.
    '''
    lifeDrain = getLifeDrain()

    if not lifeDrain.timer:
        lifeDrain.timer = ProgressManager(mw).timer(1000, timerTrigger, True)
    lifeDrain.timer.stop()

    if lifeDrain.status['reviewed'] and state in ['overview', 'review']:
        lifeDrain.deckBarManager.recover()
    lifeDrain.status['reviewed'] = False
    lifeDrain.status['screen'] = state

    if state == 'deckBrowser':
        lifeDrain.deckBarManager.barVisible(False)
        lifeDrain.deckBarManager.setDeck(None)
    else:
        if mw.col is not None:
            lifeDrain.deckBarManager.setDeck(mw.col.decks.current()['id'])
        lifeDrain.deckBarManager.barVisible(True)

    if state == 'review':
        lifeDrain.timer.start()


def showQuestion():
    '''
    Called when a question is shown.
    '''
    lifeDrain = getLifeDrain()
    activateTimer()
    if lifeDrain.status['reviewed']:
        lifeDrain.deckBarManager.recover()
    lifeDrain.status['reviewed'] = False
    lifeDrain.status['newCardState'] = False


def showAnswer():
    '''
    Called when an answer is shown.
    '''
    lifeDrain = getLifeDrain()
    activateTimer()
    lifeDrain.status['reviewed'] = True


def undo():
    '''
    Deals with undoing.
    '''
    lifeDrain = getLifeDrain()
    if lifeDrain.status['screen'] == 'review' and not lifeDrain.status['newCardState']:
        lifeDrain.status['reviewed'] = False
        lifeDrain.deckBarManager.recover(False)
    lifeDrain.status['newCardState'] = False


def leech(card):
    '''
    Called when the card becomes a leech.
    '''
    lifeDrain = getLifeDrain()
    lifeDrain.status['newCardState'] = True


def bury(self, ids):
    '''
    Called when the card is buried.
    '''
    lifeDrain = getLifeDrain()
    lifeDrain.status['newCardState'] = True


def suspend(self, ids):
    '''
    Called when the card is suspended.
    '''
    lifeDrain = getLifeDrain()
    lifeDrain.status['newCardState'] = True


def delete(self, ids, notes=True):
    '''
    Called when the card is deleted.
    '''
    lifeDrain = getLifeDrain()
    lifeDrain.status['newCardState'] = True


def activateTimer():
    '''
    Activates the timer that reduces the bar.
    '''
    lifeDrain = getLifeDrain()
    if not lifeDrain.timer.isActive():
        lifeDrain.timer.start()


def toggleTimer():
    '''
    Toggle the timer to pause/unpause the drain.
    '''
    lifeDrain = getLifeDrain()
    if lifeDrain.timer:
        if lifeDrain.timer.isActive():
            lifeDrain.timer.stop()
        else:
            lifeDrain.timer.start()


def recover(increment=True, value=None):
    '''
    Method ran when invoking 'LifeDrain.recover' hook.
    '''
    lifeDrain = getLifeDrain()
    lifeDrain.deckBarManager.recover(increment, value)


# Dealing with key presses is different in Anki 2.0 and 2.1
# This if/elif block deals with the differences
if appVersion.startswith('2.0'):
    def keyHandler(self, evt, _old):
        '''
        Appends 'p' shortcut to pause the drain.
        '''
        key = evt.text()
        if key == 'p':
            toggleTimer()
        else:
            _old(self, evt)

    Reviewer._keyHandler = wrap(Reviewer._keyHandler, keyHandler, 'around')

elif appVersion.startswith('2.1'):
    def _addShortcut(shortcuts):
        '''
        Appends 'p' shortcut to pause the drain.
        '''
        shortcuts.append(tuple(['p', toggleTimer]))

    addHook('reviewStateShortcuts', _addShortcut)


addHook('afterStateChange', afterStateChange)
addHook('showQuestion', showQuestion)
addHook('showAnswer', showAnswer)
addHook('reset', undo)
addHook('leech', leech)
addHook('LifeDrain.recover', recover)

Scheduler.buryNote = wrap(Scheduler.buryNote, bury)
Scheduler.buryCards = wrap(Scheduler.buryCards, bury)
Scheduler.suspendCards = wrap(Scheduler.suspendCards, suspend)
_Collection.remCards = wrap(_Collection.remCards, delete)
EditCurrent.__init__ = wrap(EditCurrent.__init__, onEdit)<|MERGE_RESOLUTION|>--- conflicted
+++ resolved
@@ -670,10 +670,7 @@
             multiplier = -1
         if value is None:
             value = self._barInfo[self._currentDeck]['recoverValue']
-<<<<<<< HEAD
-=======
-
->>>>>>> 089aa5fa
+
         self._ankiProgressBar.incCurrentValue(multiplier * value)
 
         life = self._ankiProgressBar.getCurrentValue()
