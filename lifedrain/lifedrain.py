'''
Anki Add-on: Life Drain
Add a bar that is reduced as time passes. Completing reviews recovers life.

**
Some of the code (progress bar) used here was originally done by Glutanimate,
from the Addon Progress Bar. So I copied the copyright from that Addon and
appended my name.
**

Copyright:  (c) Unknown author (nest0r/Ja-Dark?) 2017
            (c) SebastienGllmt 2017 <https://github.com/SebastienGllmt/>
            (c) Glutanimate 2017 <https://glutanimate.com/>
            (c) Yutsuten 2018 <https://github.com/Yutsuten>
License: GNU AGPLv3 or later <https://www.gnu.org/licenses/agpl.html>
'''

from anki.hooks import addHook, wrap
from anki.sched import Scheduler
from anki.collection import _Collection
from aqt import qt, mw, forms, appVersion
from aqt.progress import ProgressManager
from aqt.reviewer import Reviewer
from aqt.deckconf import DeckConf
from aqt.dyndeckconf import DeckConf as FiltDeckConf
from aqt.preferences import Preferences
from aqt.editcurrent import EditCurrent


POSITION_OPTIONS = ['Top', 'Bottom']
STYLE_OPTIONS = [
    'Default', 'Cde', 'Cleanlooks', 'Fusion', 'Gtk', 'Macintosh',
    'Motif', 'Plastique', 'Windows', 'Windows Vista', 'Windows XP'
]
TEXT_FORMAT = [
    {'text': 'None'},
    {'text': 'current/total (XX%)', 'format': '%v/%m (%p%)'},
    {'text': 'current/total', 'format': '%v/%m'},
    {'text': 'current', 'format': '%v'},
    {'text': 'XX%', 'format': '%p%'},
    {'text': 'mm:ss', 'format': 'mm:ss'}
]
TEXT_OPTIONS = []
for text_format in TEXT_FORMAT:
    TEXT_OPTIONS.append(text_format['text'])

DEFAULTS = {
    'maxLife': 120,
    'recover': 5,
    'barPosition': POSITION_OPTIONS.index('Bottom'),
    'barHeight': 15,
    'barBgColor': '#f3f3f2',
    'barFgColor': '#489ef6',
    'barBorderRadius': 0,
    'barText': 0,
    'barTextColor': '#000',
    'barStyle': STYLE_OPTIONS.index('Default'),
    'disable': False
}


# Saving data inside a class to access it as lifeDrain.config
class LifeDrain(object):  # pylint: disable=too-few-public-methods
    '''
    Contains the state of the life drain.
    '''
    config = {}
    deckBarManager = None
    timer = None
    status = {
        'reviewed': False,
        'newCardState': False,
        'screen': None
    }
    disable = None


# Variable with the state the life drain
# Pylint complains that it is a constant, so I disabled this check
lifeDrain = LifeDrain()  # pylint: disable=invalid-name


# Allowed this method to use global statement, as I don't see any other
# way to access my variables inside the methods extended from Anki.
# Adding new parameters to those methods is not possible, and cannot use
# classes because it adds a parameter 'self' to the methods
def getLifeDrain():
    '''
    Gets the state of the life drain.
    '''
    global lifeDrain  # pylint: disable=invalid-name,global-statement

    if mw.col is not None:
        # Create deckBarManager, should run only once
        if lifeDrain.deckBarManager is None:
            config = {
                'position': mw.col.conf.get('barPosition', DEFAULTS['barPosition']),
                'progressBarStyle': {
                    'height': mw.col.conf.get('barHeight', DEFAULTS['barHeight']),
                    'backgroundColor': mw.col.conf.get(
                        'barBgColor', DEFAULTS['barBgColor']),
                    'foregroundColor': mw.col.conf.get(
                        'barFgColor', DEFAULTS['barFgColor']),
                    'borderRadius': mw.col.conf.get(
                        'barBorderRadius', DEFAULTS['barBorderRadius']),
                    'text': mw.col.conf.get('barText', DEFAULTS['barText']),
                    'textColor': mw.col.conf.get('barTextColor', DEFAULTS['barTextColor']),
                    'customStyle': mw.col.conf.get('barStyle', DEFAULTS['barStyle'])
                }
            }
<<<<<<< HEAD
        }
        progressBar = AnkiProgressBar(config, DEFAULTS['maxLife'])
        progressBar.hide()
        lifeDrain.deckBarManager = DeckProgressBarManager(progressBar)
        lifeDrain.disable = mw.col.conf.get('disable', DEFAULTS['disable'])
=======
            progressBar = AnkiProgressBar(config, DEFAULTS['maxLife'])
            progressBar.hide()
            lifeDrain.deckBarManager = DeckProgressBarManager(progressBar)
>>>>>>> c33cf4bb

        # Keep deck list always updated
        for deckId in mw.col.decks.allIds():
            lifeDrain.deckBarManager.addDeck(deckId, mw.col.decks.confForDid(deckId))

    return lifeDrain


def guiSettingsSetupLayout(widget):
    '''
    Sets up the layout used for the menus used in Life Drain.
    '''
    layout = qt.QGridLayout(widget)
    layout.setColumnStretch(0, 2)
    layout.setColumnStretch(1, 4)
    layout.setColumnStretch(2, 3)
    layout.setColumnStretch(3, 2)
    layout.setColumnMinimumWidth(2, 50)
    return layout


def createLabel(self, row, text, color=None):
    '''
    Creates a label that occupies the whole line and wraps if it is too big.
    '''
    label = qt.QLabel(text)
    label.setWordWrap(True)
    self.lifeDrainLayout.addWidget(label, row, 0, 1, 4)
    if color:
        label.setStyleSheet('color: {}'.format(color))


def createComboBox(self, row, cbName, labelText, options):
    '''
    Creates a combo box with the specified label and options.
    '''
    label = qt.QLabel(labelText)
    setattr(self, cbName, qt.QComboBox(self.lifeDrainWidget))
    for option in options:
        getattr(self, cbName).addItem(option)
    self.lifeDrainLayout.addWidget(label, row, 0)
    self.lifeDrainLayout.addWidget(getattr(self, cbName), row, 2, 1, 2)


def createCheckBox(self, row, cbName, labelText):
    '''
    Creates a checkbox with the specified label.
    '''
    label = qt.QLabel(labelText)
    setattr(self, cbName, qt.QCheckBox(self.lifeDrainWidget))
    self.lifeDrainLayout.addWidget(label, row, 0)
    self.lifeDrainLayout.addWidget(getattr(self, cbName), row, 2, 1, 2)


def createSpinBox(self, row, sbName, labelText, valRange):
    '''
    Creates a spin box with the specified label and range.
    '''
    label = qt.QLabel(labelText)
    setattr(self, sbName, qt.QSpinBox(self.lifeDrainWidget))
    getattr(self, sbName).setRange(valRange[0], valRange[1])
    self.lifeDrainLayout.addWidget(label, row, 0)
    self.lifeDrainLayout.addWidget(getattr(self, sbName), row, 2, 1, 2)


def createColorSelect(self, row, csName, labelText):
    '''
    Creates a color select with the specified label.
    '''
    label = qt.QLabel(labelText)
    selectButton = qt.QPushButton('Select')
    csPreviewName = '%sPreview' % csName
    csDialogName = '%sDialog' % csName
    setattr(self, csPreviewName, qt.QLabel(''))
    setattr(self, csDialogName, qt.QColorDialog(selectButton))
    selectButton.pressed.connect(
        lambda: selectColorDialog(getattr(self, csDialogName), getattr(self, csPreviewName))
    )
    self.lifeDrainLayout.addWidget(label, row, 0)
    self.lifeDrainLayout.addWidget(selectButton, row, 2)
    self.lifeDrainLayout.addWidget(getattr(self, csPreviewName), row, 3)


def fillRemainingSpace(self, row):
    '''
    Fills the remaining space, so what comes after this is in the bottom.
    '''
    spacer = qt.QSpacerItem(
        1, 1, qt.QSizePolicy.Minimum, qt.QSizePolicy.Expanding
    )
    self.lifeDrainLayout.addItem(spacer, row, 0)


def globalSettingsLifeDrainTabUi(self, Preferences):
    '''
    Appends LifeDrain tab to Global Settings dialog.
    '''
    self.lifeDrainWidget = qt.QWidget()
    self.lifeDrainLayout = guiSettingsSetupLayout(self.lifeDrainWidget)
    row = 0
    createLabel(self, row, '<b>Bar style</b>')
    row += 1
    createComboBox(self, row, 'positionList', 'Position', POSITION_OPTIONS)
    row += 1
    createSpinBox(self, row, 'heightInput', 'Height', [1, 40])
    row += 1
    createColorSelect(self, row, 'bgColor', 'Background color')
    row += 1
    createColorSelect(self, row, 'fgColor', 'Foreground color')
    row += 1
    createSpinBox(self, row, 'borderRadiusInput', 'Border radius', [0, 20])
    row += 1
    createComboBox(self, row, 'textList', 'Text', TEXT_OPTIONS)
    row += 1
    createColorSelect(self, row, 'textColor', 'Text color')
    row += 1
    createComboBox(self, row, 'styleList', 'Style*', STYLE_OPTIONS)
    row += 1
    createLabel(
        self, row,
        ' * Please keep in mind that some styles may not work well in some platforms!'
    )
    row += 1
    createLabel(self, row, '<b>Danger Zone</b>', '#CC0000')
    row += 1
    createCheckBox(self, row, 'disableAddon', 'Disable')
    row += 1
    fillRemainingSpace(self, row)
    self.tabWidget.addTab(self.lifeDrainWidget, 'Life Drain')


def selectColorDialog(qColorDialog, previewLabel):
    '''
    Shows the select color dialog and updates the preview color in settings.
    '''
    if qColorDialog.exec_():
        previewLabel.setStyleSheet(
            'QLabel { background-color: %s; }'
            % qColorDialog.currentColor().name()
        )


def globalLoadConf(self, mw):
    '''
    Loads LifeDrain global configurations.
    '''
    conf = self.mw.col.conf
    self.form.positionList.setCurrentIndex(
        conf.get('barPosition', DEFAULTS['barPosition'])
    )
    self.form.heightInput.setValue(
        conf.get('barHeight', DEFAULTS['barHeight'])
    )

    self.form.bgColorDialog.setCurrentColor(
        qt.QColor(conf.get('barBgColor', DEFAULTS['barBgColor']))
    )
    self.form.bgColorPreview.setStyleSheet(
        'QLabel { background-color: %s; }'
        % self.form.bgColorDialog.currentColor().name()
    )

    self.form.fgColorDialog.setCurrentColor(
        qt.QColor(conf.get('barFgColor', DEFAULTS['barFgColor']))
    )
    self.form.fgColorPreview.setStyleSheet(
        'QLabel { background-color: %s; }'
        % self.form.fgColorDialog.currentColor().name()
    )

    self.form.borderRadiusInput.setValue(
        conf.get('barBorderRadius', DEFAULTS['barBorderRadius'])
    )

    self.form.textList.setCurrentIndex(
        conf.get('barText', DEFAULTS['barText'])
    )

    self.form.textColorDialog.setCurrentColor(
        qt.QColor(conf.get('barTextColor', DEFAULTS['barTextColor']))
    )
    self.form.textColorPreview.setStyleSheet(
        'QLabel { background-color: %s; }'
        % self.form.textColorDialog.currentColor().name()
    )

    self.form.styleList.setCurrentIndex(
        conf.get('barStyle', DEFAULTS['barStyle'])
    )

    self.form.disableAddon.setChecked(
        conf.get('disable', DEFAULTS['disable'])
    )


def globalSaveConf(self):
    '''
    Saves LifeDrain global configurations.
    '''
    lifeDrain = getLifeDrain()

    conf = self.mw.col.conf
    conf['barPosition'] = self.form.positionList.currentIndex()
    conf['barHeight'] = self.form.heightInput.value()
    conf['barBgColor'] = self.form.bgColorDialog.currentColor().name()
    conf['barFgColor'] = self.form.fgColorDialog.currentColor().name()
    conf['barBorderRadius'] = self.form.borderRadiusInput.value()
    conf['barText'] = self.form.textList.currentIndex()
    conf['barTextColor'] = self.form.textColorDialog.currentColor().name()
    conf['barStyle'] = self.form.styleList.currentIndex()
    conf['disable'] = self.form.disableAddon.isChecked()

    # Create new instance of the bar with new configurations
    config = {
        'position': conf.get('barPosition', DEFAULTS['barPosition']),
        'progressBarStyle': {
            'height': conf.get('barHeight', DEFAULTS['barHeight']),
            'backgroundColor': conf.get('barBgColor', DEFAULTS['barBgColor']),
            'foregroundColor': conf.get('barFgColor', DEFAULTS['barFgColor']),
            'borderRadius': conf.get(
                'barBorderRadius', DEFAULTS['barBorderRadius']),
            'text': conf.get('barText', DEFAULTS['barText']),
            'textColor': conf.get('barTextColor', DEFAULTS['barTextColor']),
            'customStyle': conf.get('barStyle', DEFAULTS['barStyle'])
        }
    }
    progressBar = AnkiProgressBar(config, 100)
    lifeDrain.deckBarManager.updateAnkiProgressBar(progressBar)
    lifeDrain.disable = conf.get('disable', DEFAULTS['disable'])


def deckSettingsLifeDrainTabUi(self, Dialog):
    '''
    Appends a new tab to deck settings dialog.
    '''
    self.lifeDrainWidget = qt.QWidget()
    self.lifeDrainLayout = guiSettingsSetupLayout(self.lifeDrainWidget)
    row = 0
    createLabel(
        self, row,
        'The <b>maximum life</b> is the time in seconds for the life bar go '
        'from full to empty.\n<b>Recover</b> is the time in seconds that is '
        'recovered after answering a card.'
    )
    row += 1
    createSpinBox(self, row, 'maxLifeInput', 'Maximum life', [1, 10000])
    row += 1
    createSpinBox(self, row, 'recoverInput', 'Recover', [0, 1000])
    row += 1
    createSpinBox(self, row, 'currentValueInput', 'Current life', [0, 10000])
    row += 1
    fillRemainingSpace(self, row)
    self.tabWidget.addTab(self.lifeDrainWidget, 'Life Drain')


def loadDeckConf(self):
    '''
    Loads LifeDrain deck configurations.
    '''
    lifeDrain = getLifeDrain()

    self.conf = self.mw.col.decks.confForDid(self.deck['id'])
    self.form.maxLifeInput.setValue(
        self.conf.get('maxLife', DEFAULTS['maxLife'])
    )
    self.form.recoverInput.setValue(
        self.conf.get('recover', DEFAULTS['recover'])
    )
    self.form.currentValueInput.setValue(
        lifeDrain.deckBarManager.getDeckConf(self.deck['id'])['currentValue']
    )


def saveDeckConf(self):
    '''
    Saves LifeDrain deck configurations.
    '''
    lifeDrain = getLifeDrain()

    self.conf['maxLife'] = self.form.maxLifeInput.value()
    self.conf['recover'] = self.form.recoverInput.value()
    self.conf['currentValue'] = self.form.currentValueInput.value()
    lifeDrain.deckBarManager.setDeckConf(self.deck['id'], self.conf)


def customStudyLifeDrainUi(self, Dialog):
    '''
    Adds LifeDrain configurations to custom study dialog.
    '''
    self.lifeDrainWidget = qt.QGroupBox('Life Drain')
    self.lifeDrainLayout = guiSettingsSetupLayout(self.lifeDrainWidget)
    row = 0
    createSpinBox(self, row, 'maxLifeInput', 'Maximum life', [1, 10000])
    row += 1
    createSpinBox(self, row, 'recoverInput', 'Recover', [0, 1000])
    row += 1
    createSpinBox(self, row, 'currentValueInput', 'Current life', [0, 10000])
    row += 1
    index = 2 if appVersion.startswith('2.0') else 3
    self.verticalLayout.insertWidget(index, self.lifeDrainWidget)


forms.preferences.Ui_Preferences.setupUi = wrap(
    forms.preferences.Ui_Preferences.setupUi, globalSettingsLifeDrainTabUi
)
Preferences.__init__ = wrap(Preferences.__init__, globalLoadConf)
Preferences.accept = wrap(Preferences.accept, globalSaveConf, 'before')


forms.dconf.Ui_Dialog.setupUi = wrap(
    forms.dconf.Ui_Dialog.setupUi, deckSettingsLifeDrainTabUi
)
DeckConf.loadConf = wrap(DeckConf.loadConf, loadDeckConf)
DeckConf.saveConf = wrap(DeckConf.saveConf, saveDeckConf, 'before')


forms.dyndconf.Ui_Dialog.setupUi = wrap(
    forms.dyndconf.Ui_Dialog.setupUi, customStudyLifeDrainUi
)
FiltDeckConf.loadConf = wrap(FiltDeckConf.loadConf, loadDeckConf)
FiltDeckConf.saveConf = wrap(FiltDeckConf.saveConf, saveDeckConf, 'before')


class AnkiProgressBar(object):
    '''
    Creates and manages a Progress Bar in Anki.
    '''
    _qProgressBar = None
    _maxValue = 1
    _currentValue = 1
    _textFormat = ''

    def __init__(self, config, maxValue):
        self._qProgressBar = qt.QProgressBar()
        self.setMaxValue(maxValue)
        self.resetBar()
        self.setStyle(config['progressBarStyle'])
        self._dockAt(config['position'])

    def show(self):
        '''
        Shows the progress bar.
        '''
        self._qProgressBar.show()

    def hide(self):
        '''
        Hides the progress bar.
        '''
        self._qProgressBar.hide()

    def resetBar(self):
        '''
        Resets bar, setting current value to maximum.
        '''
        self._currentValue = self._maxValue
        self._validateUpdateCurrentValue()
        if self._textFormat == 'mm:ss':
            self._updateTimerText()

    def setMaxValue(self, maxValue):
        '''
        Sets the maximum value for the bar.
        '''
        self._maxValue = maxValue
        if self._maxValue <= 0:
            self._maxValue = 1
        self._qProgressBar.setRange(0, self._maxValue)

    def setCurrentValue(self, currentValue):
        '''
        Sets the current value for the bar.
        '''
        self._currentValue = currentValue
        self._validateUpdateCurrentValue()
        if self._textFormat == 'mm:ss':
            self._updateTimerText()

    def incCurrentValue(self, increment):
        '''
        Increments the current value of the bar.
        Negative values will decrement.
        '''
        self._currentValue += increment
        self._validateUpdateCurrentValue()
        if self._textFormat == 'mm:ss':
            self._updateTimerText()

    def getCurrentValue(self):
        '''
        Gets the current value of the bar.
        '''
        return self._currentValue

    def setStyle(self, options):
        '''
        Sets the style of the bar.
        '''
        self._qProgressBar.setTextVisible(options['text'] != 0)  # 0 is the index of None
        textFormat = TEXT_FORMAT[options['text']]
        if 'format' in textFormat:
            self._textFormat = textFormat['format']
            self._qProgressBar.setFormat(textFormat['format'])

        customStyle = STYLE_OPTIONS[options['customStyle']] \
            .replace(' ', '').lower()
        if customStyle != 'default':
            palette = qt.QPalette()
            palette.setColor(
                qt.QPalette.Base, qt.QColor(options['backgroundColor'])
            )
            palette.setColor(
                qt.QPalette.Highlight, qt.QColor(options['foregroundColor'])
            )
            palette.setColor(
                qt.QPalette.Button, qt.QColor(options['backgroundColor'])
            )
            palette.setColor(
                qt.QPalette.Window, qt.QColor(options['backgroundColor'])
            )

            self._qProgressBar.setStyle(qt.QStyleFactory.create(customStyle))
            self._qProgressBar.setPalette(palette)
            self._qProgressBar.setStyleSheet(
                '''
                QProgressBar {
                    max-height: %spx;
                }
                '''
                % (
                    options['height'],
                )
            )
        else:
            self._qProgressBar.setStyleSheet(
                '''
                QProgressBar {
                    text-align:center;
                    background-color: %s;
                    border-radius: %dpx;
                    max-height: %spx;
                    color: %s;
                }
                QProgressBar::chunk {
                    background-color: %s;
                    margin: 0px;
                    border-radius: %dpx;
                }
                '''
                % (
                    options['backgroundColor'],
                    options['borderRadius'],
                    options['height'],
                    options['textColor'],
                    options['foregroundColor'],
                    options['borderRadius']
                )
            )

    def _validateUpdateCurrentValue(self):
        '''
        When updating current value, makes sure that the value is [0; max].
        '''
        if self._currentValue > self._maxValue:
            self._currentValue = self._maxValue
        elif self._currentValue < 0:
            self._currentValue = 0
        self._qProgressBar.setValue(self._currentValue)

    def _updateTimerText(self):
        minutes = int(self._currentValue / 60)
        seconds = int(self._currentValue % 60)
        self._qProgressBar.setFormat('{0:01d}:{1:02d}'.format(minutes, seconds))

    def _dockAt(self, place):
        '''
        Docks the bar at the specified place in the Anki window.
        '''
        place = POSITION_OPTIONS[place]

        if place not in POSITION_OPTIONS:
            place = DEFAULTS['barPosition']

        if place == 'Top':
            dockArea = qt.Qt.TopDockWidgetArea
        elif place == 'Bottom':
            dockArea = qt.Qt.BottomDockWidgetArea

        self._dock = qt.QDockWidget()
        tWidget = qt.QWidget()
        self._dock.setWidget(self._qProgressBar)
        self._dock.setTitleBarWidget(tWidget)

        existingWidgets = [
            widget for widget in mw.findChildren(qt.QDockWidget)
            if mw.dockWidgetArea(widget) == dockArea
        ]
        if not existingWidgets:
            mw.addDockWidget(dockArea, self._dock)
        else:
            mw.setDockNestingEnabled(True)
            mw.splitDockWidget(existingWidgets[0], self._dock, qt.Qt.Vertical)
        mw.web.setFocus()

    def __del__(self):
        self._dock.close()


class DeckProgressBarManager(object):
    '''
    Allow using the same instance of AnkiProgressBar with different
    configuration and currentValue for each deck.
    '''
    _ankiProgressBar = None
    _barInfo = {}
    _currentDeck = None

    def __init__(self, ankiProgressBar):
        self._ankiProgressBar = ankiProgressBar

    def addDeck(self, deckId, conf):
        '''
        Adds a deck to the manager.
        '''
        if str(deckId) not in self._barInfo:
            self._barInfo[str(deckId)] = {
                'maxValue': conf.get('maxLife', DEFAULTS['maxLife']),
                'currentValue': conf.get('maxLife', DEFAULTS['maxLife']),
                'recoverValue': conf.get('recover', DEFAULTS['recover'])
            }

    def setDeck(self, deckId):
        '''
        Sets the current deck.
        '''
        if deckId:
            self._currentDeck = str(deckId)
            self._ankiProgressBar.setMaxValue(
                self._barInfo[self._currentDeck]['maxValue']
            )
            self._ankiProgressBar.setCurrentValue(
                self._barInfo[self._currentDeck]['currentValue']
            )
        else:
            self._currentDeck = None

    def getDeckConf(self, deckId):
        '''
        Get the settings and state of a deck.
        '''
        return self._barInfo[str(deckId)]

    def setDeckConf(self, deckId, conf):
        '''
        Updates deck's current state.
        '''
        maxLife = conf.get('maxLife', DEFAULTS['maxLife'])
        recover = conf.get('recover', DEFAULTS['recover'])
        currentValue = conf.get('currentValue', DEFAULTS['maxLife'])
        if currentValue > maxLife:
            currentValue = maxLife

        self._barInfo[str(deckId)]['maxValue'] = maxLife
        self._barInfo[str(deckId)]['recoverValue'] = recover
        self._barInfo[str(deckId)]['currentValue'] = currentValue

    def updateAnkiProgressBar(self, ankiProgressBar):
        '''
        Updates the AnkiProgressBar instance.
        '''
        del self._ankiProgressBar
        self._ankiProgressBar = ankiProgressBar

    def recover(self, increment=True, value=None):
        '''
        Abstraction for recovering life, increments the bar if increment is True (default).
        '''
        multiplier = 1
        if not increment:
            multiplier = -1
        if value is None:
            value = self._barInfo[self._currentDeck]['recoverValue']
        self._ankiProgressBar.incCurrentValue(multiplier * value)

        self._barInfo[self._currentDeck]['currentValue'] = \
            self._ankiProgressBar.getCurrentValue()

    def barVisible(self, visible):
        '''
        Sets the visibility of the Progress Bar
        '''
        if visible:
            self._ankiProgressBar.show()
        else:
            self._ankiProgressBar.hide()


# Remove separator strip
SEPARATOR_STRIP_CSS = 'QMainWindow::separator { width: 0px; height: 0px; }'
try:
    import Night_Mode
    Night_Mode.nm_css_menu += SEPARATOR_STRIP_CSS
    if not Night_Mode.nm_state_on:
        mw.setStyleSheet(SEPARATOR_STRIP_CSS)
except ImportError:
    mw.setStyleSheet(SEPARATOR_STRIP_CSS)


def onEdit(*args):
    '''
    Updates reviewed status to False when user goes to edit mode.
    '''
    lifeDrain = getLifeDrain()
    lifeDrain.status['reviewed'] = False


def timerTrigger():
    '''
    When a second passed, this function is triggered.
    It decrements the bar by 1 unit.
    '''
    lifeDrain = getLifeDrain()
    lifeDrain.deckBarManager.recover(False, 1)


def afterStateChange(state, oldState):
    '''
    Called when user alternates between deckBrowser, overview, review screens.
    It updates some variables and shows/hides the bar.
    '''
    lifeDrain = getLifeDrain()

    if not lifeDrain.disable:  # Enabled
        if not lifeDrain.timer:
            lifeDrain.timer = ProgressManager(mw).timer(1000, timerTrigger, True)
        lifeDrain.timer.stop()

        if lifeDrain.status['reviewed'] and state in ['overview', 'review']:
            lifeDrain.deckBarManager.recover()
        lifeDrain.status['reviewed'] = False
        lifeDrain.status['screen'] = state

        if state == 'deckBrowser':
            lifeDrain.deckBarManager.barVisible(False)
            lifeDrain.deckBarManager.setDeck(None)
        else:
            if mw.col is not None:
                lifeDrain.deckBarManager.setDeck(mw.col.decks.current()['id'])
            lifeDrain.deckBarManager.barVisible(True)

        if state == 'review':
            lifeDrain.timer.start()

    else:  # Disabled
        lifeDrain.deckBarManager.barVisible(False)
        if lifeDrain.timer is not None:
            lifeDrain.timer.stop()


def showQuestion():
    '''
    Called when a question is shown.
    '''
    lifeDrain = getLifeDrain()

    if not lifeDrain.disable:
        activateTimer()
        if lifeDrain.status['reviewed']:
            lifeDrain.deckBarManager.recover()
        lifeDrain.status['reviewed'] = False
        lifeDrain.status['newCardState'] = False


def showAnswer():
    '''
    Called when an answer is shown.
    '''
    lifeDrain = getLifeDrain()

    if not lifeDrain.disable:
        activateTimer()
        lifeDrain.status['reviewed'] = True


def undo():
    '''
    Deals with undoing.
    '''
    lifeDrain = getLifeDrain()

    if not lifeDrain.disable:
        if lifeDrain.status['screen'] == 'review' and not lifeDrain.status['newCardState']:
            lifeDrain.status['reviewed'] = False
            lifeDrain.deckBarManager.recover(False)
        lifeDrain.status['newCardState'] = False


def leech(card):
    '''
    Called when the card becomes a leech.
    '''
    lifeDrain = getLifeDrain()
    lifeDrain.status['newCardState'] = True


def bury(self, ids):
    '''
    Called when the card is buried.
    '''
    lifeDrain = getLifeDrain()
    lifeDrain.status['newCardState'] = True


def suspend(self, ids):
    '''
    Called when the card is suspended.
    '''
    lifeDrain = getLifeDrain()
    lifeDrain.status['newCardState'] = True


def delete(self, ids, notes=True):
    '''
    Called when the card is deleted.
    '''
    lifeDrain = getLifeDrain()
    lifeDrain.status['newCardState'] = True


def activateTimer():
    '''
    Activates the timer that reduces the bar.
    '''
    lifeDrain = getLifeDrain()
    if not lifeDrain.disable and lifeDrain.timer is not None and not lifeDrain.timer.isActive():
        lifeDrain.timer.start()


def toggleTimer():
    '''
    Toggle the timer to pause/unpause the drain.
    '''
    lifeDrain = getLifeDrain()
    if not lifeDrain.disable and lifeDrain.timer is not None:
        if lifeDrain.timer.isActive():
            lifeDrain.timer.stop()
        else:
            lifeDrain.timer.start()


# Dealing with key presses is different in Anki 2.0 and 2.1
# This if/elif block deals with the differences
if appVersion.startswith('2.0'):
    def keyHandler(self, evt, _old):
        '''
        Appends 'p' shortcut to pause the drain.
        '''
        key = evt.text()
        if key == 'p':
            toggleTimer()
        else:
            _old(self, evt)

    Reviewer._keyHandler = wrap(Reviewer._keyHandler, keyHandler, 'around')

elif appVersion.startswith('2.1'):
    def _addShortcut(shortcuts):
        '''
        Appends 'p' shortcut to pause the drain.
        '''
        shortcuts.append(tuple(['p', toggleTimer]))

    addHook('reviewStateShortcuts', _addShortcut)


addHook('afterStateChange', afterStateChange)
addHook('showQuestion', showQuestion)
addHook('showAnswer', showAnswer)
addHook('reset', undo)
addHook('leech', leech)

Scheduler.buryNote = wrap(Scheduler.buryNote, bury)
Scheduler.buryCards = wrap(Scheduler.buryCards, bury)
Scheduler.suspendCards = wrap(Scheduler.suspendCards, suspend)
_Collection.remCards = wrap(_Collection.remCards, delete)
EditCurrent.__init__ = wrap(EditCurrent.__init__, onEdit)<|MERGE_RESOLUTION|>--- conflicted
+++ resolved
@@ -108,17 +108,10 @@
                     'customStyle': mw.col.conf.get('barStyle', DEFAULTS['barStyle'])
                 }
             }
-<<<<<<< HEAD
-        }
-        progressBar = AnkiProgressBar(config, DEFAULTS['maxLife'])
-        progressBar.hide()
-        lifeDrain.deckBarManager = DeckProgressBarManager(progressBar)
-        lifeDrain.disable = mw.col.conf.get('disable', DEFAULTS['disable'])
-=======
             progressBar = AnkiProgressBar(config, DEFAULTS['maxLife'])
             progressBar.hide()
             lifeDrain.deckBarManager = DeckProgressBarManager(progressBar)
->>>>>>> c33cf4bb
+            lifeDrain.disable = mw.col.conf.get('disable', DEFAULTS['disable'])
 
         # Keep deck list always updated
         for deckId in mw.col.decks.allIds():
